--- conflicted
+++ resolved
@@ -1,39 +1,10 @@
-<<<<<<< HEAD
-// lib/inngest/functions.ts
-// Exporta solo las funciones activas con Whisper y OpenAI
-
-// Importa la función de transcripción con Whisper
-export { default as transcribeFile } from '@/app/api/inngest/transcribe-audio.js';
-
-// Mantén las funciones de documentos con OpenAI
-=======
 // DÓNDE: lib/inngest/functions.ts
 // VERSIÓN CORREGIDA: Se ha eliminado la importación del tipo 'Utterance' que causaba el error.
 
->>>>>>> 10a8e17c
 import { inngest } from './client';
 import { TranscriptionJobDB } from '@/lib/db';
 import { logTranscription, logSummary } from '@/lib/usage-tracking';
 import { put, del } from '@vercel/blob';
-<<<<<<< HEAD
-import OpenAI from "openai";
-
-// Inicialización segura de OpenAI (solo si la key existe)
-const openai = process.env.OPENAI_API_KEY
-  ? new OpenAI({ apiKey: process.env.OPENAI_API_KEY })
-  : null;
-
-// ---------- HELPERS ----------
-const saveTextToFile = async (text: string, baseFilename: string, extension: string) => {
-  const timestamp = Date.now();
-  const filename = `${timestamp}-${baseFilename.replace(/\.[^/.]+$/, '')}-annalogica.${extension}`;
-  const body = Buffer.from(text, "utf-8");
-
-  const blob = await put(
-    filename,
-    body,
-    {
-=======
 
 // --- 1. IMPORTACIÓN CORREGIDA ---
 // Se ha quitado 'Utterance' de esta línea.
@@ -51,24 +22,10 @@
     const timestamp = Date.now();
     const filename = `${timestamp}-${baseFilename.replace(/\.[^/.]+$/, '')}-annalogica.${extension}`;
     const blob = await put(filename, text, {
->>>>>>> 10a8e17c
       access: 'public',
       contentType: 'text/plain; charset=utf-8',
       token: process.env.BLOB_READ_WRITE_TOKEN!,
       addRandomSuffix: true
-<<<<<<< HEAD
-    }
-  );
-  return blob.url;
-};
-
-const safeDeleteFromBlob = async (maybeBlobUrl: string) => {
-  try {
-    if (!/^https?:\/\/.*\.blob\.vercel-storage\.com\/.+/.test(maybeBlobUrl)) return;
-    await del(maybeBlobUrl, { token: process.env.BLOB_READ_WRITE_TOKEN! });
-  } catch (e: any) {
-    console.warn(`[BLOB] delete (no-crítico): ${e?.message || e}`);
-=======
     });
     return blob.url;
 };
@@ -201,41 +158,9 @@
         });
     }
     return { status: 'transcribed' };
->>>>>>> 10a8e17c
   }
-};
-
-<<<<<<< HEAD
-// ---------- RESUMEN DE AUDIO ----------
-export const summarizeFile = inngest.createFunction(
-  { id: 'task-summarize-file-openai-v2', name: 'Task: Summarize File (OpenAI)', retries: 2, concurrency: { limit: 5 } },
-  { event: 'task/summarize' },
-  async ({ event, step }) => {
-    const { jobId, actions } = event.data;
-    try {
-      const job = await TranscriptionJobDB.findById(jobId);
-      if (!job || !job.txt_url) { throw new Error('Job or transcript not found'); }
-
-      const { user_id: userId, txt_url: txtUrl, filename, metadata } = job;
-      const generateSummary = actions.includes('Resumir');
-      const generateTags = actions.includes('Etiquetas');
-
-      const textResponse = await fetch(txtUrl);
-      const transcriptText = await textResponse.text();
-
-      const { summary, tags } = await step.run('generate-summary-and-tags-openai', async () => {
-        if (!openai) {
-          throw new Error('OpenAI no configurado - falta OPENAI_API_KEY');
-        }
-        const prompt = `Analiza el texto transcrito. ${generateSummary ? 'Genera un resumen detallado.' : ''} ${generateTags ? 'Genera 5-10 etiquetas clave.' : ''} Responde en JSON con claves "summary" y "tags".`;
-        const completion = await openai.chat.completions.create({
-          model: "gpt-4o-mini",
-          messages: [{ role: "user", content: prompt }, { role: "system", content: `Texto:\n---\n${transcriptText}` }],
-          response_format: { type: "json_object" },
-        });
-        const result = JSON.parse(completion.choices[0].message.content || '{}');
-        return { summary: result.summary || '', tags: result.tags || [] };
-=======
+);
+
 
 /**
  * [Task] Summarize File (MIGRADO A OPENAI)
@@ -294,21 +219,9 @@
     if (generateSummary && summary) {
       summaryUrl = await step.run('save-summary', async () => {
         return await saveTextToFile(summary, filename, 'summary.txt');
->>>>>>> 10a8e17c
       });
-
-<<<<<<< HEAD
-      let summaryUrl: string | undefined;
-      if (generateSummary && summary) {
-        summaryUrl = await step.run('save-summary', async () => {
-          return await saveTextToFile(summary, filename, 'summary.txt');
-        });
-      }
-
-      await step.run('update-db-with-summary', async () => {
-        const newMetadata = { ...metadata, tags: (generateTags && tags?.length) ? tags : undefined };
-        await TranscriptionJobDB.updateResults(jobId, { metadata: newMetadata, summaryUrl });
-=======
+    }
+
     await step.run('update-db-with-summary', async () => {
       const newMetadata = { ...metadata };
       if (generateTags && tags && tags.length > 0) {
@@ -326,175 +239,11 @@
       const tokensOutput = Math.ceil(summary.length / 4);
       await logSummary(userId, tokensInput, tokensOutput);
     });
->>>>>>> 10a8e17c
-
-        await logSummary(
-          userId,
-          Math.ceil(transcriptText.length / 4),
-          Math.ceil(summary.length / 4)
-        );
-      });
-
-<<<<<<< HEAD
-      await step.run('update-status-completed', async () => {
-        await TranscriptionJobDB.updateStatus(jobId, 'completed');
-      });
-      return { status: 'completed' };
-    } catch (error: any) {
-      console.error(`[CRITICAL] Job ${jobId} failed in summarizeFile:`, error);
-      await step.run('mark-summary-as-failed', async () => {
-        const job = await TranscriptionJobDB.findById(jobId);
-        await TranscriptionJobDB.updateStatus(jobId, 'failed');
-        await TranscriptionJobDB.updateResults(jobId, { metadata: { ...job?.metadata, error: `Summary Error: ${error.message}` } });
-      });
-      throw error;
-    }
-  }
-);
-
-// ---------- DOCUMENTOS ----------
-export const processDocument = inngest.createFunction(
-  { id: 'task-process-document-openai-v2', name: 'Task: Process Document (OpenAI)', retries: 2, concurrency: { limit: 5 } },
-  { event: 'task/process-document' },
-  async ({ event, step }) => {
-    const { jobId, documentUrl, filename, actions, language, summaryType } = event.data;
-    try {
-      const job = await TranscriptionJobDB.findById(jobId);
-      if (!job) { throw new Error('Job not found'); }
-
-      const { user_id: userId, metadata } = job;
-
-      await step.run('update-status-doc-processing', async () => {
-        await TranscriptionJobDB.updateStatus(jobId, 'processing');
-      });
-
-      const { text: extractedText, metadata: parseMetadata } = await step.run('extract-text-from-doc', async () => {
-        const { parseDocumentFromURL } = await import('@/lib/document-parser');
-        return await parseDocumentFromURL(documentUrl, filename);
-      });
-
-      const txtUrl = await step.run('save-doc-text', async () => {
-        return await saveTextToFile(extractedText, filename, 'extracted.txt');
-      });
-
-      await step.run('update-job-with-doc-text', async () => {
-        await TranscriptionJobDB.updateResults(jobId, {
-          txtUrl,
-          metadata: { ...metadata, ...parseMetadata, actions, summaryType, isDocument: true }
-        });
-        await TranscriptionJobDB.updateStatus(jobId, 'transcribed');
-      });
-
-      let summaryUrl: string | undefined, tags: string[] | undefined;
-      if (actions.includes('Resumir') || actions.includes('Etiquetas')) {
-        const result = await step.run('generate-doc-summary-openai', async () => {
-          if (!openai) {
-            throw new Error('OpenAI no configurado - falta OPENAI_API_KEY');
-          }
-          const prompt = `Analiza el texto de un documento. ${actions.includes('Resumir') ? `Genera un resumen tipo "${summaryType}".` : ''} ${actions.includes('Etiquetas') ? 'Genera 5-10 etiquetas clave.' : ''} Responde en JSON con claves "summary" y "tags".`;
-          const completion = await openai.chat.completions.create({
-            model: "gpt-4o-mini",
-            messages: [{ role: "user", content: prompt }, { role: "system", content: `Texto:\n---\n${extractedText}` }],
-            response_format: { type: "json_object" },
-          });
-          const aiResult = JSON.parse(completion.choices[0].message.content || '{}');
-          const summary = aiResult.summary || '';
-          const blobUrl = (actions.includes('Resumir') && summary)
-            ? await saveTextToFile(summary, filename, 'summary.txt')
-            : undefined;
-          return { summaryUrl: blobUrl, tags: aiResult.tags || [] };
-        });
-        summaryUrl = result.summaryUrl; tags = result.tags;
-      }
-
-      await step.run('update-job-final-doc', async () => {
-        await TranscriptionJobDB.updateResults(jobId, { metadata: { ...metadata, tags }, summaryUrl });
-        if (actions.includes('Resumir') || actions.includes('Etiquetas')) {
-          await logSummary(
-            userId,
-            Math.ceil(extractedText.length / 4),
-            Math.ceil((summaryUrl?.length || 0) / 4)
-          );
-        }
-      });
-
-      await step.run('mark-doc-completed', async () => {
-        await TranscriptionJobDB.updateStatus(jobId, 'completed');
-      });
-
-      await step.run('cleanup-original-doc', async () => {
-        await safeDeleteFromBlob(documentUrl);
-      });
-
-      return { status: 'completed', jobId };
-    } catch (error: any) {
-      console.error(`[CRITICAL] Job ${jobId} failed in processDocument:`, error);
-      await step.run('mark-doc-job-as-failed', async () => {
-        const job = await TranscriptionJobDB.findById(jobId);
-        await TranscriptionJobDB.updateStatus(jobId, 'failed');
-        await TranscriptionJobDB.updateResults(jobId, { metadata: { ...job?.metadata, error: error.message } });
-      });
-      throw error;
-    }
-  }
-);
-
-// ---------- LEGACY SUMMARY ----------
-export const summarizeDocument = inngest.createFunction(
-  { id: 'task-summarize-document-openai-v2', name: 'Task: Summarize Document (Legacy, OpenAI)', retries: 3 },
-  { event: 'task/summarize-document' },
-  async ({ event, step }) => {
-    const { jobId, actions, text, language, summaryType } = event.data;
-    try {
-      const job = await TranscriptionJobDB.findById(jobId);
-      if (!job) { throw new Error('Job not found'); }
-
-      const { user_id: userId, filename, metadata } = job;
-
-      const { summary, tags } = await step.run('generate-legacy-summary-openai', async () => {
-        if (!openai) {
-          throw new Error('OpenAI no configurado - falta OPENAI_API_KEY');
-        }
-        const prompt = `Analiza el texto. ${actions.includes('Resumir') ? `Genera un resumen tipo "${summaryType}".` : ''} ${actions.includes('Etiquetas') ? 'Genera 5-10 etiquetas clave.' : ''} Responde en JSON con claves "summary" y "tags".`;
-        const completion = await openai.chat.completions.create({
-          model: "gpt-4o-mini",
-          messages: [{ role: "user", content: prompt }, { role: "system", content: `Texto:\n---\n${text}` }],
-          response_format: { type: "json_object" },
-        });
-        const result = JSON.parse(completion.choices[0].message.content || '{}');
-        return { summary: result.summary || '', tags: result.tags || [] };
-      });
-
-      let summaryUrl: string | undefined;
-      if (actions.includes('Resumir') && summary) {
-        summaryUrl = await step.run('save-legacy-summary', async () => {
-          return await saveTextToFile(summary, filename, 'summary.txt');
-        });
-      }
-
-      await step.run('update-db-legacy-summary', async () => {
-        await TranscriptionJobDB.updateResults(jobId, { metadata: { ...metadata, tags }, summaryUrl });
-        await logSummary(
-          userId,
-          Math.ceil(text.length / 4),
-          Math.ceil((summary?.length || 0) / 4)
-        );
-      });
-
-      await step.run('update-status-legacy-completed', async () => {
-        await TranscriptionJobDB.updateStatus(jobId, 'completed');
-      });
-      return { status: 'completed' };
-    } catch (error: any) {
-      console.error(`[CRITICAL] Job ${jobId} failed in summarizeDocument (Legacy):`, error);
-      await step.run('mark-legacy-doc-job-as-failed', async () => {
-        const job = await TranscriptionJobDB.findById(jobId);
-        await TranscriptionJobDB.updateStatus(jobId, 'failed');
-        await TranscriptionJobDB.updateResults(jobId, { metadata: { ...job?.metadata, error: error.message } });
-      });
-      throw error;
-    }
-=======
+
+    await step.run('update-status-completed', async () => {
+      await TranscriptionJobDB.updateStatus(jobId, 'completed');
+    });
+
     return { status: 'completed' };
   }
 );
@@ -624,6 +373,5 @@
     });
 
     return { status: 'completed' };
->>>>>>> 10a8e17c
   }
-);+);
