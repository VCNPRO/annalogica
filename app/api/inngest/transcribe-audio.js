// app/api/inngest/transcribe-audio.js
import { inngest } from '@/lib/inngest/client';
import OpenAI from 'openai';
import { put } from '@vercel/blob';
import {
  updateTranscriptionProgress,
  saveTranscriptionResults,
  markTranscriptionError
} from '@/lib/db/transcriptions';
import { TranscriptionJobDB } from '@/lib/db';
import { trackError } from '@/lib/error-tracker';
import {
  getSpeakerIdentificationPrompt,
  getSummaryPrompt,
  getTagGenerationPrompt,
  normalizeLanguageCode
} from '@/lib/prompts/multilingual';

// Inicializacion segura de OpenAI (solo si la key existe)
const openai = process.env.OPENAI_API_KEY
  ? new OpenAI({ apiKey: process.env.OPENAI_API_KEY })
  : null;

// ============================================
// FUNCIONES HELPER PARA SUBTITULOS
// ============================================
function formatTimeSRT(seconds) {
  const hours = Math.floor(seconds / 3600);
  const minutes = Math.floor((seconds % 3600) / 60);
  const secs = Math.floor(seconds % 60);
  const millis = Math.floor((seconds % 1) * 1000);

  return `${String(hours).padStart(2, '0')}:${String(minutes).padStart(2, '0')}:${String(secs).padStart(2, '0')},${String(millis).padStart(3, '0')}`;
}

function formatTimeVTT(seconds) {
  const hours = Math.floor(seconds / 3600);
  const minutes = Math.floor((seconds % 3600) / 60);
  const secs = Math.floor(seconds % 60);
  const millis = Math.floor((seconds % 1) * 1000);

  return `${String(hours).padStart(2, '0')}:${String(minutes).padStart(2, '0')}:${String(secs).padStart(2, '0')}.${String(millis).padStart(3, '0')}`;
}

// ============================================
// FUNCION PRINCIPAL DE TRANSCRIPCION
// ============================================
const transcribeFile = inngest.createFunction(
  {
    id: 'transcribe-audio-whisper',
    name: 'Transcribe Audio with OpenAI Whisper',
    concurrency: { limit: 5 },
    retries: 3,
    timeout: '15m'
  },
  { event: 'audio/transcribe.requested' },
  async ({ event, step }) => {

    const { jobId } = event.data;

    // Obtener datos del job desde la BD (dentro de un step para manejo de errores)
    const jobData = await step.run('fetch-job-data', async () => {
      const job = await TranscriptionJobDB.findById(jobId);
      if (!job) {
        throw new Error(`Job ${jobId} no encontrado en la base de datos`);
      }

      console.log('[transcribe] Job encontrado:', { jobId, filename: job.filename, language: job.language });

      return {
        audioUrl: job.audio_url,
        fileName: job.filename,
        userId: job.user_id,
        summaryType: job.metadata?.summaryType || 'detailed',
<<<<<<< HEAD
        language: job.language || 'auto'
=======
        language: job.language || 'auto'  // ✅ FIX: Extraer language del job
>>>>>>> 91155a07
      };
    });

    const { audioUrl, fileName, userId, summaryType, language } = jobData;
<<<<<<< HEAD

    // Normalizar idioma para los prompts (si es 'auto', usamos 'es' como default para prompts)
    const promptLanguage = normalizeLanguageCode(language);
=======
>>>>>>> 91155a07

    console.log('[transcribe] Iniciando transcripcion:', { jobId, fileName, userId, language, promptLanguage });

    try {
      // ============================================
      // PASO 1: Actualizar progreso inicial
      // ============================================
      await step.run('update-progress-10', async () => {
        await updateTranscriptionProgress(jobId, 10);
      });

      // ============================================
      // PASO 2: Transcribir con Whisper (descarga + transcripción en un solo step)
      // ============================================
      // 🔥 FIX: Descargar Y transcribir en el MISMO step para evitar problemas de scope
      const whisperResult = await step.run('whisper-transcribe', async () => {
        console.log('[transcribe] Descargando audio:', fileName);

        const response = await fetch(audioUrl);
        if (!response.ok) {
          throw new Error(`Error descargando audio: ${response.status}`);
        }

        // Obtener el buffer del audio
        const arrayBuffer = await response.arrayBuffer();
        const audioBuffer = Buffer.from(arrayBuffer);

        console.log('[transcribe] Audio descargado:', {
          size: `${(audioBuffer.length / 1024 / 1024).toFixed(2)} MB`
        });

        // Actualizar progreso a 20% después de descargar
        await updateTranscriptionProgress(jobId, 20);

        // Usar File de Node.js 18+ (compatible con OpenAI SDK)
        const { File } = await import('node:buffer');

        const audioFile = new File(
          [audioBuffer],
          fileName,
          {
            type: response.headers.get('content-type') || 'audio/mpeg'
          }
        );

        console.log('[transcribe] Iniciando transcripcion con Whisper...', { language });

<<<<<<< HEAD
        // Configurar parámetros de transcripción
=======
        // ✅ FIX: Construir params condicionalmente según el idioma seleccionado
>>>>>>> 91155a07
        const transcriptionParams = {
          file: audioFile,
          model: "whisper-1",
          response_format: "verbose_json",
          timestamp_granularities: ["segment", "word"]
        };

<<<<<<< HEAD
        // Solo añadir idioma si no es 'auto' (detección automática)
=======
        // Solo agregar language si NO es auto-detección
>>>>>>> 91155a07
        if (language && language !== 'auto') {
          transcriptionParams.language = language;
          console.log('[transcribe] Usando idioma especificado:', language);
        } else {
<<<<<<< HEAD
          console.log('[transcribe] Usando deteccion automatica de idioma');
=======
          console.log('[transcribe] Usando detección automática de idioma');
>>>>>>> 91155a07
        }

        const transcriptionResponse = await openai.audio.transcriptions.create(transcriptionParams);

        console.log('[transcribe] Transcripcion completada:', {
          duration: `${transcriptionResponse.duration}s`,
          segments: transcriptionResponse.segments?.length || 0
        });

        // Return data needed for next steps
        return {
          text: transcriptionResponse.text,
          duration: transcriptionResponse.duration,
          segments: transcriptionResponse.segments
        };
      });

      // Extract data from whisper result
      const transcriptionText = whisperResult.text;
      const transcriptionDuration = whisperResult.duration;
      const transcriptionSegments = whisperResult.segments;

      await step.run('update-progress-50', async () => {
        await updateTranscriptionProgress(jobId, 50);
      });

      // ============================================
      // PASO 3: Identificar speakers
      // ============================================
      const speakersResult = await step.run('identify-speakers', async () => {
        console.log('[transcribe] Identificando intervinientes...', { language: promptLanguage });

        const completion = await openai.chat.completions.create({
          model: "gpt-4o-mini",
          messages: [
            {
              role: "system",
              content: getSpeakerIdentificationPrompt(promptLanguage)
            },
            {
              role: "user",
              content: `Transcripcion:\n\n${transcriptionText}`
            }
          ],
          temperature: 0.3,
          response_format: { type: "json_object" }
        });

        const result = JSON.parse(completion.choices[0].message.content);
        const speakers = result.speakers || [];

        console.log('[transcribe] Intervinientes identificados:', speakers.length);
        return { speakers };
      });

      const speakers = speakersResult.speakers;

      await step.run('update-progress-65', async () => {
        await updateTranscriptionProgress(jobId, 65);
      });

      // ============================================
      // PASO 4: Generar resumen
      // ============================================
      const summaryResult = await step.run('generate-summary', async () => {
        console.log('[transcribe] Generando resumen...', { language: promptLanguage, summaryType });

        const { systemPrompt } = getSummaryPrompt(promptLanguage, summaryType);

        const completion = await openai.chat.completions.create({
          model: "gpt-4o-mini",
          messages: [
            {
              role: "system",
              content: systemPrompt
            },
            {
              role: "user",
              content: `Transcripcion:\n\n${transcriptionText}`
            }
          ],
          temperature: 0.5,
          max_tokens: summaryType === 'short' ? 500 : 2000
        });

        const summary = completion.choices[0].message.content;

        console.log('[transcribe] Resumen generado');
        return { summary };
      });

      const summary = summaryResult.summary;

      await step.run('update-progress-75', async () => {
        await updateTranscriptionProgress(jobId, 75);
      });

      // ============================================
      // PASO 5: Generar tags
      // ============================================
      const tagsResult = await step.run('generate-tags', async () => {
        console.log('[transcribe] Generando tags...', { language: promptLanguage });

        const completion = await openai.chat.completions.create({
          model: "gpt-4o-mini",
          messages: [
            {
              role: "system",
              content: getTagGenerationPrompt(promptLanguage)
            },
            {
              role: "user",
              content: `Transcripcion:\n\n${transcriptionText}`
            }
          ],
          temperature: 0.3,
          response_format: { type: "json_object" }
        });

        const result = JSON.parse(completion.choices[0].message.content);
        const tags = result.tags || [];

        console.log('[transcribe] Tags generados:', tags);
        return { tags };
      });

      const tags = tagsResult.tags;

      await step.run('update-progress-85', async () => {
        await updateTranscriptionProgress(jobId, 85);
      });

      // ============================================
      // PASO 6: Generar subtitulos SRT y VTT
      // ============================================
      const subtitlesResult = await step.run('generate-subtitles', async () => {
        console.log('[transcribe] Generando subtitulos...');

        const segments = transcriptionSegments || [];

        // Generar SRT
        const srtContent = segments.map((segment, index) => {
          const startTime = formatTimeSRT(segment.start);
          const endTime = formatTimeSRT(segment.end);
          return `${index + 1}\n${startTime} --> ${endTime}\n${segment.text.trim()}\n`;
        }).join('\n');

        // Generar VTT
        const vttContent = 'WEBVTT\n\n' + segments.map((segment, index) => {
          const startTime = formatTimeVTT(segment.start);
          const endTime = formatTimeVTT(segment.end);
          return `${index + 1}\n${startTime} --> ${endTime}\n${segment.text.trim()}\n`;
        }).join('\n');

        // Subir archivos
        const srtBlob = await put(`transcriptions/${jobId}.srt`, srtContent, {
          access: 'public',
          contentType: 'text/plain'
        });

        const vttBlob = await put(`transcriptions/${jobId}.vtt`, vttContent, {
          access: 'public',
          contentType: 'text/vtt'
        });

        console.log('[transcribe] Subtitulos generados');

        const subtitles = {
          srt: srtBlob.url,
          vtt: vttBlob.url
        };

        return { subtitles }; // 🔥 FIX: Retornar subtitles
      });

      const subtitles = subtitlesResult.subtitles;

      await step.run('update-progress-90', async () => {
        await updateTranscriptionProgress(jobId, 90);
      });

      // ============================================
      // PASO 7: Guardar archivos de texto
      // ============================================
      const textFilesResult = await step.run('save-text-files', async () => {
        console.log('[transcribe] Guardando archivos de texto...');

        // Guardar transcripcion completa
        const txtBlob = await put(
          `transcriptions/${jobId}.txt`,
          transcriptionText,
          { access: 'public', contentType: 'text/plain' }
        );

        // Guardar resumen
        const summaryBlob = await put(
          `transcriptions/${jobId}-summary.txt`,
          summary,
          { access: 'public', contentType: 'text/plain' }
        );

        // Guardar speakers como JSON
        const speakersBlob = await put(
          `transcriptions/${jobId}-speakers.json`,
          JSON.stringify(speakers, null, 2),
          { access: 'public', contentType: 'application/json' }
        );

        console.log('[transcribe] Archivos de texto guardados');

        const textFiles = {
          txt: txtBlob.url,
          summary: summaryBlob.url,
          speakers: speakersBlob.url
        };

        return { textFiles }; // 🔥 FIX: Retornar textFiles
      });

      const textFiles = textFilesResult.textFiles;

      await step.run('update-progress-95', async () => {
        await updateTranscriptionProgress(jobId, 95);
      });

      // ============================================
      // PASO 8: Guardar resultados en BD
      // ============================================
      await step.run('save-results', async () => {
        console.log('[transcribe] Guardando resultados en BD...');

        await saveTranscriptionResults(jobId, {
          txtUrl: textFiles.txt,
          srtUrl: subtitles.srt,
          vttUrl: subtitles.vtt,
          summaryUrl: textFiles.summary,
          speakersUrl: textFiles.speakers,
          tags: tags,
          duration: transcriptionDuration,
          metadata: {
            speakers: speakers,
            segments: transcriptionSegments?.length || 0,
<<<<<<< HEAD
            language: language || 'auto',
            promptLanguage: promptLanguage
=======
            language: language || 'auto'  // ✅ FIX: Usar language variable en vez de 'es' hardcoded
>>>>>>> 91155a07
          }
        });

        console.log('[transcribe] Resultados guardados en BD');
        return { success: true };
      });

      await step.run('update-progress-100', async () => {
        await updateTranscriptionProgress(jobId, 100);
      });

      console.log('[transcribe] Transcripcion completada:', jobId);

      return {
        success: true,
        jobId,
        duration: transcriptionDuration
      };

    } catch (error) {
      console.error('[transcribe] Error en transcripcion:', error);
      await markTranscriptionError(jobId, error.message);

      // Track error en sistema de monitoreo
      await trackError(
        'transcription_error',
        'critical',
        error.message || 'Error desconocido en transcripción de audio',
        error,
        {
          userId: jobData.userId,
          metadata: {
            jobId,
            fileName: jobData.fileName,
            audioUrl: jobData.audioUrl,
            summaryType: jobData.summaryType,
          }
        }
      );

      throw error;
    }
  }
);

// Exportar por defecto
export default transcribeFile;<|MERGE_RESOLUTION|>--- conflicted
+++ resolved
@@ -72,21 +72,14 @@
         fileName: job.filename,
         userId: job.user_id,
         summaryType: job.metadata?.summaryType || 'detailed',
-<<<<<<< HEAD
         language: job.language || 'auto'
-=======
-        language: job.language || 'auto'  // ✅ FIX: Extraer language del job
->>>>>>> 91155a07
       };
     });
 
     const { audioUrl, fileName, userId, summaryType, language } = jobData;
-<<<<<<< HEAD
 
     // Normalizar idioma para los prompts (si es 'auto', usamos 'es' como default para prompts)
     const promptLanguage = normalizeLanguageCode(language);
-=======
->>>>>>> 91155a07
 
     console.log('[transcribe] Iniciando transcripcion:', { jobId, fileName, userId, language, promptLanguage });
 
@@ -134,11 +127,7 @@
 
         console.log('[transcribe] Iniciando transcripcion con Whisper...', { language });
 
-<<<<<<< HEAD
         // Configurar parámetros de transcripción
-=======
-        // ✅ FIX: Construir params condicionalmente según el idioma seleccionado
->>>>>>> 91155a07
         const transcriptionParams = {
           file: audioFile,
           model: "whisper-1",
@@ -146,20 +135,12 @@
           timestamp_granularities: ["segment", "word"]
         };
 
-<<<<<<< HEAD
         // Solo añadir idioma si no es 'auto' (detección automática)
-=======
-        // Solo agregar language si NO es auto-detección
->>>>>>> 91155a07
         if (language && language !== 'auto') {
           transcriptionParams.language = language;
           console.log('[transcribe] Usando idioma especificado:', language);
         } else {
-<<<<<<< HEAD
-          console.log('[transcribe] Usando deteccion automatica de idioma');
-=======
           console.log('[transcribe] Usando detección automática de idioma');
->>>>>>> 91155a07
         }
 
         const transcriptionResponse = await openai.audio.transcriptions.create(transcriptionParams);
@@ -402,12 +383,8 @@
           metadata: {
             speakers: speakers,
             segments: transcriptionSegments?.length || 0,
-<<<<<<< HEAD
             language: language || 'auto',
             promptLanguage: promptLanguage
-=======
-            language: language || 'auto'  // ✅ FIX: Usar language variable en vez de 'es' hardcoded
->>>>>>> 91155a07
           }
         });
 
